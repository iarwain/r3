/***********************************************************************
**
**  REBOL [R3] Language Interpreter and Run-time Environment
**
**  Copyright 2012 REBOL Technologies
**  REBOL is a trademark of REBOL Technologies
**
**  Licensed under the Apache License, Version 2.0 (the "License");
**  you may not use this file except in compliance with the License.
**  You may obtain a copy of the License at
**
**  http://www.apache.org/licenses/LICENSE-2.0
**
**  Unless required by applicable law or agreed to in writing, software
**  distributed under the License is distributed on an "AS IS" BASIS,
**  WITHOUT WARRANTIES OR CONDITIONS OF ANY KIND, either express or implied.
**  See the License for the specific language governing permissions and
**  limitations under the License.
**
************************************************************************
**
**  Summary: General C definitions and constants
**  Module:  reb-c.h
**  Author:  Carl Sassenrath, Ladislav Mecir
**  Notes:
**      Various configuration defines (from reb-config.h):
**
**      HAS_LL_CONSTS - compiler allows 1234LL constants
**      ODD_INT_64 - old MSVC typedef for 64 bit int
**      OS_WIDE_CHAR - the OS uses wide chars (not UTF-8)
**
***********************************************************************/

#if defined(__clang__) || defined (__GNUC__)
# define ATTRIBUTE_NO_SANITIZE_ADDRESS __attribute__((no_sanitize_address))
#else
# define ATTRIBUTE_NO_SANITIZE_ADDRESS
#endif

#ifndef FALSE
#define FALSE 0
#define TRUE (!0)
#endif

/***********************************************************************
**
**  C-Code Types
**
**      One of the biggest flaws in the C language was not
**      to indicate bitranges of integers. So, we do that here.
**      You cannot "abstractly remove" the range of a number.
**      It is a critical part of its definition.
**
***********************************************************************/

#if defined (__STDC_VERSION__) && __STDC_VERSION__ >= 199901L
/* C-code types: use C99 */
<<<<<<< HEAD

#include <stdint.h>

typedef int8_t			i8;
typedef uint8_t			u8;
typedef int16_t			i16;
typedef uint16_t		u16;
typedef int32_t			i32;
typedef uint32_t		u32;
typedef int64_t			i64;
typedef uint64_t		u64;
typedef intptr_t		REBIPT;		// integral counterpart of void*
typedef uintptr_t		REBUPT;		// unsigned counterpart of void*

#define MAX_I32 INT32_MAX
#define MIN_I32 INT32_MIN
#define MAX_I64 INT64_MAX
#define MIN_I64 INT64_MIN

#else
/* C-code types: C99 definitions unavailable, do it ourselves */

typedef char			i8;
typedef unsigned char	u8;
typedef short			i16;
typedef unsigned short	u16;
#ifdef __LP64__
typedef int				i32;
typedef unsigned int	u32;
#else
typedef long				i32;
typedef unsigned long	u32;
#endif
#ifdef ODD_INT_64       // Windows VC6 nonstandard typing for 64 bits
typedef _int64          i64;
typedef unsigned _int64 u64;
#else
typedef long long       i64;
typedef unsigned long long u64;
#endif
#ifdef __LLP64__
typedef long long		REBIPT;		// integral counterpart of void*
typedef unsigned long long	REBUPT;		// unsigned counterpart of void*
#else
typedef long			REBIPT;		// integral counterpart of void*
typedef unsigned long	REBUPT;		// unsigned counterpart of void*
#endif

#define MAX_I32 ((i32)0x7fffffff)
#define MIN_I32 ((i32)0x80000000)
#ifdef HAS_LL_CONSTS
#define MAX_I64 ((i64)0x7fffffffffffffffLL)
#define MIN_I64 ((i64)0x8000000000000000LL)
#else
#define MAX_I64 ((i64)0x7fffffffffffffffI64)
#define MIN_I64 ((i64)0x8000000000000000I64)
#endif

#endif
/* C-code types */
=======
>>>>>>> 291cb579

#include <stdint.h>

typedef int8_t			i8;
typedef uint8_t			u8;
typedef int16_t			i16;
typedef uint16_t		u16;
typedef int32_t			i32;
typedef uint32_t		u32;
typedef int64_t			i64;
typedef uint64_t		u64;
typedef intptr_t		REBIPT;		// integral counterpart of void*
typedef uintptr_t		REBUPT;		// unsigned counterpart of void*

#define MAX_I32 INT32_MAX
#define MIN_I32 INT32_MIN
#define MAX_I64 INT64_MAX
#define MIN_I64 INT64_MIN

#define I8_C(c)			INT8_C(c)
#define U8_C(c)			UINT8_C(c)

#define I16_C(c)		INT16_C(c)
#define U16_C(c)		UINT16_C(c)

#define I32_C(c)		INT32_C(c)
#define U32_C(c)		UINT32_C(c)

#define I64_C(c)		INT64_C(c)
#define U64_C(c)		UINT64_C(c)

#else
/* C-code types: C99 definitions unavailable, do it ourselves */

typedef char			i8;
typedef unsigned char	u8;
#define I8(c) 			c
#define U8(c) 			c

typedef short			i16;
typedef unsigned short	u16;
#define I16(c) 			c
#define U16(c) 			c

#ifdef __LP64__
typedef int				i32;
typedef unsigned int	u32;
#else
typedef long			i32;
typedef unsigned long	u32;
#endif
#define I32_C(c) c
#define U32_C(c) c ## U

<<<<<<< HEAD
=======
#ifdef ODD_INT_64       // Windows VC6 nonstandard typing for 64 bits
typedef _int64          i64;
typedef unsigned _int64 u64;
#define I64_C(c) c ## I64
#define U64_C(c) c ## U64
#else
typedef long long       i64;
typedef unsigned long long u64;
#define I64_C(c) c ## LL
#define U64_C(c) c ## ULL
#endif
#ifdef __LLP64__
typedef long long		REBIPT;		// integral counterpart of void*
typedef unsigned long long	REBUPT;		// unsigned counterpart of void*
#else
typedef long			REBIPT;		// integral counterpart of void*
typedef unsigned long	REBUPT;		// unsigned counterpart of void*
#endif

#define MAX_I32 I32_C(0x7fffffff)
#define MIN_I32 ((i32)I32_C(0x80000000)) //compiler treats the hex literal as unsigned without casting
#define MAX_I64 I64_C(0x7fffffffffffffff)
#define MIN_I64 ((i64)I64_C(0x8000000000000000)) //compiler treats the hex literal as unsigned without casting

#endif
/* C-code types */

#define MAX_U32 U32_C(0xffffffff)
#define MAX_U64 U64_C(0xffffffffffffffff)


#ifndef DEF_UINT		// some systems define it, don't define it again
typedef unsigned int    uint;
#endif

// Some systems define a cpu-optimal BOOL already. It is assumed that the
// R3 lib will use that same definition (so sizeof() is identical.)
// (Of course, all of this should have been built into C in 1970.)
#ifndef HAS_BOOL
typedef int BOOL;       // (int is used for speed in modern CPUs)
#endif

>>>>>>> 291cb579
// Used for cases where we need 64 bits, even in 32 bit mode.
// (Note: compatible with FILETIME used in Windows)
#pragma pack(4)
typedef struct sInt64 {
	i32 l;
	i32 h;
} I64;
#pragma pack()

/***********************************************************************
**
**  REBOL Code Types
**
***********************************************************************/

typedef i32				REBINT;     // 32 bit (64 bit defined below)
typedef u32				REBCNT;     // 32 bit (counting number)
typedef i64				REBI64;     // 64 bit integer
typedef u64				REBU64;     // 64 bit unsigned integer
typedef i8				REBOOL;     // 8  bit flag (for struct usage)
typedef u32				REBFLG;     // 32 bit flag (for cpu efficiency)
typedef float			REBD32;     // 32 bit decimal
typedef double			REBDEC;     // 64 bit decimal

typedef unsigned char	REBYTE;     // unsigned byte data
typedef u16				REBUNI;     // unicode char

// REBCHR - only to refer to OS char strings (not internal strings)
#ifdef OS_WIDE_CHAR
typedef REBUNI          REBCHR;
#else
typedef REBYTE          REBCHR;
#endif

#define MAX_UNI ((1 << (8*sizeof(REBUNI))) - 1)

#define MIN_D64 ((double)-9.2233720368547758e18)
#define MAX_D64 ((double) 9.2233720368547758e18)

// Useful char constants:
enum {
	BEL =   7,
	BS  =   8,
	LF  =  10,
	CR  =  13,
	ESC =  27,
	DEL = 127
};

// Used for MOLDing:
#define MAX_DIGITS 17   // number of digits
#define MAX_NUMCHR 32   // space for digits and -.e+000%

/***********************************************************************
**
**  64 Bit Integers - Now supported in REBOL 3.0
**
***********************************************************************/

<<<<<<< HEAD
#define MAX_INT_LEN     20
=======
#define MAX_INT_LEN     21
>>>>>>> 291cb579
#define MAX_HEX_LEN     16

#ifdef ITOA64           // Integer to ascii conversion
#define INT_TO_STR(n,s) _i64toa(n, s, 10)
#else
#define INT_TO_STR(n,s) Form_Int_Len(s, n, MAX_INT_LEN)
#endif

#ifdef ATOI64           // Ascii to integer conversion
#define CHR_TO_INT(s)   _atoi64(s)
#else
#define CHR_TO_INT(s)   strtoll(s, 0, 10)
#endif

#define LDIV            lldiv
#define LDIV_T          lldiv_t

/***********************************************************************
**
**  Address and Function Pointers
**
***********************************************************************/

#ifdef TO_WIN32
typedef long (__stdcall *FUNCPTR)();
typedef void(__cdecl *CFUNC)(void *);
#else
typedef long (*FUNCPTR)();
typedef void(*CFUNC)(void *);
#endif

/***********************************************************************
**
**  Useful Macros
**
***********************************************************************/

#define FLAGIT(f)           (1<<(f))
#define GET_FLAG(v,f)       (((v) & (1<<(f))) != 0)
#define GET_FLAGS(v,f,g)    (((v) & ((1<<(f)) | (1<<(g)))) != 0)
#define SET_FLAG(v,f)       ((v) |= (1<<(f)))
#define CLR_FLAG(v,f)       ((v) &= ~(1<<(f)))
#define CLR_FLAGS(v,f,g)    ((v) &= ~((1<<(f)) | (1<<(g))))

#ifdef min
#define MIN(a,b) min(a,b)
#define MAX(a,b) max(a,b)
#else
#define MIN(a,b) (((a) < (b)) ? (a) : (b))
#define MAX(a,b) (((a) > (b)) ? (a) : (b))
#endif

// Memory related functions:
#define MAKE_MEM(n)     malloc(n)
#define MAKE_NEW(s)     malloc(sizeof(s))
#define FREE_MEM(m)     free(m)
#define CLEAR(m, s)     memset((void*)(m), 0, s);
#define CLEARS(m)       memset((void*)(m), 0, sizeof(*m));
#define COPY_MEM(t,f,l) memcpy((void*)(t), (void*)(f), l)
#define MOVE_MEM(t,f,l) memmove((void*)(t), (void*)(f), l)

// Byte string functions:
#define COPY_BYTES(t,f,l)   strncpy((char*)t, (char*)f, l)
// For APPEND_BYTES, l is the max-size allocated for t (dest)
#define APPEND_BYTES(t,f,l) strncat((char*)t, (char*)f, MAX((l)-strlen(t)-1, 0))
#define LEN_BYTES(s)        strlen((char*)s)
#define CMP_BYTES(s,t)      strcmp((char*)s, (char*)t)
#define BYTES(s) (REBYTE*)(s)

// OS has wide char string interfaces:
#ifdef OS_WIDE_CHAR
#define OS_WIDE TRUE
#define TXT(s) (L##s)
#define COPY_STR(t,f,l) wcsncpy(t, f, l)
#define JOIN_STR(d,s,l) wcsncat(d,s,l)
#define FIND_STR(d,s)   wcsstr(d,s)
#define FIND_CHR(d,s)   wcschr(d,s)
#define LEN_STR(s)      wcslen(s)
#define TO_OS_STR(s1,s2,l)   mbstowcs(s1,s2,l)
#define FROM_OS_STR(s1,s2,l) wcstombs(s1,s2,l)
#else
// OS has UTF-8 byte string interfaces:
#define OS_WIDE FALSE
#define TXT(s) (s)
#define COPY_STR(t,f,l) strncpy(t, f, l)
#define JOIN_STR(d,s,l) strncat(d,s,l)
#define FIND_STR(d,s)   strstr(d,s)
#define FIND_CHR(d,s)   strchr(d,s)
#define LEN_STR(s)      strlen(s)
#define TO_OS_STR(s1,s2,l)   strncpy(s1,s2,l)
#define FROM_OS_STR(s1,s2,l) strncpy(s1,s2,l)
#endif

#define MAKE_STR(n) (REBCHR*)(malloc((n) * sizeof(REBCHR)))  // OS chars!

#define ROUND_TO_INT(d) (REBINT)(floor((MAX(MIN_I32, MIN(MAX_I32, d))) + 0.5))

//global pixelformat setup for REBOL image!, image loaders, color handling, tuple! conversions etc.
//the graphics compositor code should rely on this setting(and do specific conversions if needed)
//notes:
//TO_RGBA_COLOR always returns 32bit RGBA value, converts R,G,B,A components to native RGBA order
//TO_PIXEL_COLOR must match internal image! datatype byte order, converts R,G,B,A components to native image format
// C_R, C_G, C_B, C_A Maps color components to correct byte positions for image! datatype byte order

#ifdef ENDIAN_BIG

#define TO_RGBA_COLOR(r,g,b,a) (REBCNT)((r)<<24 | (g)<<16 | (b)<<8 |  (a))

//ARGB pixelformat used on big endian systems
#define C_A 0
#define C_R 1
#define C_G 2
#define C_B 3

#define TO_PIXEL_COLOR(r,g,b,a) (REBCNT)((a)<<24 | (r)<<16 | (g)<<8 |  (b))

#else

#define TO_RGBA_COLOR(r,g,b,a) (REBCNT)((a)<<24 | (b)<<16 | (g)<<8 |  (r))

//we use RGBA pixelformat on Android
#ifdef TO_ANDROID_ARM
#define C_R 0
#define C_G 1
#define C_B 2
#define C_A 3
#define TO_PIXEL_COLOR(r,g,b,a) (REBCNT)((a)<<24 | (b)<<16 | (g)<<8 |  (r))
#else
//BGRA pixelformat is used on Windows
#define C_B 0
#define C_G 1
#define C_R 2
#define C_A 3
#define TO_PIXEL_COLOR(r,g,b,a) (REBCNT)((a)<<24 | (r)<<16 | (g)<<8 |  (b))
#endif

#endif<|MERGE_RESOLUTION|>--- conflicted
+++ resolved
@@ -55,7 +55,6 @@
 
 #if defined (__STDC_VERSION__) && __STDC_VERSION__ >= 199901L
 /* C-code types: use C99 */
-<<<<<<< HEAD
 
 #include <stdint.h>
 
@@ -75,68 +74,6 @@
 #define MAX_I64 INT64_MAX
 #define MIN_I64 INT64_MIN
 
-#else
-/* C-code types: C99 definitions unavailable, do it ourselves */
-
-typedef char			i8;
-typedef unsigned char	u8;
-typedef short			i16;
-typedef unsigned short	u16;
-#ifdef __LP64__
-typedef int				i32;
-typedef unsigned int	u32;
-#else
-typedef long				i32;
-typedef unsigned long	u32;
-#endif
-#ifdef ODD_INT_64       // Windows VC6 nonstandard typing for 64 bits
-typedef _int64          i64;
-typedef unsigned _int64 u64;
-#else
-typedef long long       i64;
-typedef unsigned long long u64;
-#endif
-#ifdef __LLP64__
-typedef long long		REBIPT;		// integral counterpart of void*
-typedef unsigned long long	REBUPT;		// unsigned counterpart of void*
-#else
-typedef long			REBIPT;		// integral counterpart of void*
-typedef unsigned long	REBUPT;		// unsigned counterpart of void*
-#endif
-
-#define MAX_I32 ((i32)0x7fffffff)
-#define MIN_I32 ((i32)0x80000000)
-#ifdef HAS_LL_CONSTS
-#define MAX_I64 ((i64)0x7fffffffffffffffLL)
-#define MIN_I64 ((i64)0x8000000000000000LL)
-#else
-#define MAX_I64 ((i64)0x7fffffffffffffffI64)
-#define MIN_I64 ((i64)0x8000000000000000I64)
-#endif
-
-#endif
-/* C-code types */
-=======
->>>>>>> 291cb579
-
-#include <stdint.h>
-
-typedef int8_t			i8;
-typedef uint8_t			u8;
-typedef int16_t			i16;
-typedef uint16_t		u16;
-typedef int32_t			i32;
-typedef uint32_t		u32;
-typedef int64_t			i64;
-typedef uint64_t		u64;
-typedef intptr_t		REBIPT;		// integral counterpart of void*
-typedef uintptr_t		REBUPT;		// unsigned counterpart of void*
-
-#define MAX_I32 INT32_MAX
-#define MIN_I32 INT32_MIN
-#define MAX_I64 INT64_MAX
-#define MIN_I64 INT64_MIN
-
 #define I8_C(c)			INT8_C(c)
 #define U8_C(c)			UINT8_C(c)
 
@@ -172,8 +109,6 @@
 #define I32_C(c) c
 #define U32_C(c) c ## U
 
-<<<<<<< HEAD
-=======
 #ifdef ODD_INT_64       // Windows VC6 nonstandard typing for 64 bits
 typedef _int64          i64;
 typedef unsigned _int64 u64;
@@ -216,7 +151,6 @@
 typedef int BOOL;       // (int is used for speed in modern CPUs)
 #endif
 
->>>>>>> 291cb579
 // Used for cases where we need 64 bits, even in 32 bit mode.
 // (Note: compatible with FILETIME used in Windows)
 #pragma pack(4)
@@ -276,11 +210,7 @@
 **
 ***********************************************************************/
 
-<<<<<<< HEAD
-#define MAX_INT_LEN     20
-=======
 #define MAX_INT_LEN     21
->>>>>>> 291cb579
 #define MAX_HEX_LEN     16
 
 #ifdef ITOA64           // Integer to ascii conversion
